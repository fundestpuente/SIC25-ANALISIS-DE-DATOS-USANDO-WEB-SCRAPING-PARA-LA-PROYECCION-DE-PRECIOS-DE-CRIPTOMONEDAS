--- conflicted
+++ resolved
@@ -95,11 +95,6 @@
     )
     return selected_sources
 
-<<<<<<< HEAD
-
-# ===== MAIN LOGIC =====
-=======
->>>>>>> 4f659265
 
 df_raw = load_data()
 
@@ -280,10 +275,6 @@
                         """
                     )
 
-<<<<<<< HEAD
-# ===== CUSTOM STYLE (kept as in original, only comments translated) =====
-=======
->>>>>>> 4f659265
 st.markdown(
     """
     <style>

"""FastAPI application factory (logic preserved).

- Registers existing routers (ScrappingController, ServerEventsController).
- Provides a /health endpoint.
- Adds permissive CORS to keep local dev friction low (safe default).
- Uses a lifespan context to start/stop the SSE broadcaster.
- Tries to warm up Mongo if available (without failing if the import path differs).
"""

from __future__ import annotations

from contextlib import asynccontextmanager
from typing import AsyncIterator, Iterable

from fastapi import FastAPI
from fastapi.middleware.cors import CORSMiddleware

# Optional imports — do not fail if module paths differ in the project.
try:
    from backscrap.app.utils.broadcaster import broadcast_startup, broadcast_shutdown
except Exception:  # noqa: BLE001
    async def broadcast_startup() -> None:  # type: ignore[no-redef]
        return None

    async def broadcast_shutdown() -> None:  # type: ignore[no-redef]
        return None

try:
    # If your project exposes a singleton that initializes Mongo, touch it at startup.
    from backscrap.app.datasource.MongoManagerCriptoScrapping import MongoManagerCriptoScrapping
except Exception:  # noqa: BLE001
    MongoManagerCriptoScrapping = None  # type: ignore[assignment]


# Routers: keep import paths stable with your project layout.
# If your modules use different names, only adjust these two import lines.
try:
    from backscrap.app.controller.ScrappingController import router as scrapping_router
except Exception:  # noqa: BLE001
    scrapping_router = None  # type: ignore[assignment]

try:
    from backscrap.app.controller.ServerEventsController import router as sse_router
except Exception:  # noqa: BLE001
    sse_router = None  # type: ignore[assignment]


@asynccontextmanager
<<<<<<< HEAD
async def lifespan(_: FastAPI) -> AsyncIterator[None]:
    """App lifespan: start/stop shared resources without changing logic."""
    # Connect SSE broadcaster if available
=======
async def lifespan(app: FastAPI):
    """Manejador del ciclo de vida de la aplicación."""
    mongo_manager = MongoManagerCriptoScrapping.getInstance()
    print("Conexión a MongoDB inicializada.")
    #   inicia el SSE event
>>>>>>> 4f659265
    await broadcast_startup()
    # Warm up Mongo singleton if present (do not fail if not available)
    if MongoManagerCriptoScrapping is not None:
        try:
            MongoManagerCriptoScrapping.getInstance()
        except Exception:
            # Keep silent to avoid altering observable behavior in non-Mongo flows
            pass
    try:
        yield
    finally:
        await broadcast_shutdown()


def _default_cors_origins() -> Iterable[str]:
    # Permissive by default for local development; adjust in env configs if needed.
    return ["*"]


app = FastAPI(
    title="Crypto Scraping API",
    version="0.1.0",
    docs_url="/docs",
    openapi_url="/openapi.json",
    lifespan=lifespan,
)

# CORS configured with safe defaults; does not affect core logic flows
app.add_middleware(
    CORSMiddleware,
    allow_origins=list(_default_cors_origins()),
    allow_credentials=True,
    allow_methods=["*"],
    allow_headers=["*"],
)


@app.get("/health")
async def health() -> dict:
    """Simple health probe."""
    return {"status": "UP"}


# Mount routers only if they were imported successfully
if scrapping_router is not None:
    app.include_router(scrapping_router, prefix="/api/scraping", tags=["scraping"])

if sse_router is not None:
    app.include_router(sse_router, prefix="/api/events", tags=["events"])<|MERGE_RESOLUTION|>--- conflicted
+++ resolved
@@ -46,17 +46,11 @@
 
 
 @asynccontextmanager
-<<<<<<< HEAD
-async def lifespan(_: FastAPI) -> AsyncIterator[None]:
-    """App lifespan: start/stop shared resources without changing logic."""
-    # Connect SSE broadcaster if available
-=======
 async def lifespan(app: FastAPI):
     """Manejador del ciclo de vida de la aplicación."""
     mongo_manager = MongoManagerCriptoScrapping.getInstance()
     print("Conexión a MongoDB inicializada.")
     #   inicia el SSE event
->>>>>>> 4f659265
     await broadcast_startup()
     # Warm up Mongo singleton if present (do not fail if not available)
     if MongoManagerCriptoScrapping is not None:
